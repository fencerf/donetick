module donetick.com/core

go 1.24.0

toolchain go1.24.3

require (
	github.com/appleboy/gin-jwt/v2 v2.9.2
	github.com/aws/aws-sdk-go v1.55.7
	github.com/gin-contrib/cors v1.7.2
	github.com/gin-gonic/gin v1.10.0
	github.com/glebarez/sqlite v1.11.0
	github.com/go-telegram-bot-api/telegram-bot-api/v5 v5.5.1
	github.com/google/uuid v1.6.0
	github.com/gregdel/pushover v1.3.1
	github.com/pquerna/otp v1.5.0
	github.com/rubenv/sql-migrate v1.7.0
	github.com/spf13/viper v1.19.0
	github.com/stretchr/testify v1.10.0
	github.com/ulule/limiter/v3 v3.11.2
	go.uber.org/fx v1.22.0
	go.uber.org/zap v1.26.0
	golang.org/x/crypto v0.38.0
	golang.org/x/oauth2 v0.21.0
	google.golang.org/api v0.183.0
	gopkg.in/gomail.v2 v2.0.0-20160411212932-81ebce5c23df
	gorm.io/driver/postgres v1.5.7
	gorm.io/gorm v1.25.10
)

require (
	cloud.google.com/go/auth v0.5.1 // indirect
	cloud.google.com/go/auth/oauth2adapt v0.2.2 // indirect
	cloud.google.com/go/compute/metadata v0.3.0 // indirect
	github.com/boombuler/barcode v1.0.1-0.20190219062509-6c824513bacc // indirect
	github.com/bytedance/sonic v1.11.8 // indirect
	github.com/bytedance/sonic/loader v0.1.1 // indirect
	github.com/cloudwego/base64x v0.1.4 // indirect
	github.com/cloudwego/iasm v0.2.0 // indirect
	github.com/davecgh/go-spew v1.1.2-0.20180830191138-d8f796af33cc // indirect
	github.com/dustin/go-humanize v1.0.1 // indirect
	github.com/felixge/httpsnoop v1.0.4 // indirect
	github.com/fsnotify/fsnotify v1.7.0 // indirect
	github.com/gabriel-vasile/mimetype v1.4.4 // indirect
	github.com/gin-contrib/sse v0.1.0 // indirect
	github.com/glebarez/go-sqlite v1.21.2 // indirect
	github.com/go-gorp/gorp/v3 v3.1.0 // indirect
	github.com/go-logr/logr v1.4.2 // indirect
	github.com/go-logr/stdr v1.2.2 // indirect
	github.com/go-playground/locales v0.14.1 // indirect
	github.com/go-playground/universal-translator v0.18.1 // indirect
	github.com/go-playground/validator/v10 v10.20.0 // indirect
	github.com/goccy/go-json v0.10.5 // indirect
	github.com/golang-jwt/jwt/v4 v4.5.0 // indirect
	github.com/golang/groupcache v0.0.0-20210331224755-41bb18bfe9da // indirect
	github.com/golang/protobuf v1.5.4 // indirect
	github.com/google/s2a-go v0.1.7 // indirect
	github.com/googleapis/enterprise-certificate-proxy v0.3.2 // indirect
	github.com/googleapis/gax-go/v2 v2.12.4 // indirect
	github.com/gorilla/websocket v1.5.3 // indirect
	github.com/hashicorp/hcl v1.0.0 // indirect
	github.com/jackc/pgpassfile v1.0.0 // indirect
	github.com/jackc/pgservicefile v0.0.0-20221227161230-091c0ba34f0a // indirect
	github.com/jackc/pgx/v5 v5.5.4 // indirect
	github.com/jackc/puddle/v2 v2.2.1 // indirect
	github.com/jinzhu/inflection v1.0.0 // indirect
	github.com/jinzhu/now v1.1.5 // indirect
	github.com/jmespath/go-jmespath v0.4.0 // indirect
	github.com/json-iterator/go v1.1.12 // indirect
	github.com/klauspost/cpuid/v2 v2.2.10 // indirect
	github.com/leodido/go-urn v1.4.0 // indirect
	github.com/lib/pq v1.10.9 // indirect
	github.com/magiconair/properties v1.8.7 // indirect
	github.com/mattn/go-isatty v0.0.20 // indirect
	github.com/mattn/go-sqlite3 v1.14.22 // indirect
	github.com/mitchellh/mapstructure v1.5.0 // indirect
	github.com/modern-go/concurrent v0.0.0-20180306012644-bacd9c7ef1dd // indirect
	github.com/modern-go/reflect2 v1.0.2 // indirect
	github.com/ncruces/go-strftime v0.1.9 // indirect
	github.com/pelletier/go-toml/v2 v2.2.2 // indirect
	github.com/pkg/errors v0.9.1 // indirect
	github.com/pmezard/go-difflib v1.0.1-0.20181226105442-5d4384ee4fb2 // indirect
	github.com/remyoudompheng/bigfft v0.0.0-20230129092748-24d4a6f8daec // indirect
	github.com/rogpeppe/go-internal v1.12.0 // indirect
	github.com/sagikazarmark/locafero v0.4.0 // indirect
	github.com/sagikazarmark/slog-shim v0.1.0 // indirect
	github.com/sourcegraph/conc v0.3.0 // indirect
	github.com/spf13/afero v1.11.0 // indirect
	github.com/spf13/cast v1.6.0 // indirect
	github.com/spf13/pflag v1.0.6 // indirect
<<<<<<< HEAD
	github.com/stretchr/objx v0.5.2 // indirect
=======
>>>>>>> 565f87c4
	github.com/subosito/gotenv v1.6.0 // indirect
	github.com/twitchyliquid64/golang-asm v0.15.1 // indirect
	github.com/ugorji/go/codec v1.2.12 // indirect
	go.opencensus.io v0.24.0 // indirect
	go.opentelemetry.io/contrib/instrumentation/net/http/otelhttp v0.54.0 // indirect
	go.opentelemetry.io/otel v1.29.0 // indirect
	go.opentelemetry.io/otel/metric v1.29.0 // indirect
	go.opentelemetry.io/otel/trace v1.29.0 // indirect
	go.uber.org/dig v1.17.1 // indirect
	go.uber.org/multierr v1.10.0 // indirect
	golang.org/x/arch v0.8.0 // indirect
	golang.org/x/exp v0.0.0-20231108232855-2478ac86f678 // indirect
	golang.org/x/mod v0.21.0 // indirect
	golang.org/x/net v0.40.0 // indirect
	golang.org/x/sync v0.14.0 // indirect
	golang.org/x/sys v0.33.0 // indirect
	golang.org/x/text v0.25.0 // indirect
	golang.org/x/tools v0.24.0 // indirect
	google.golang.org/genproto/googleapis/api v0.0.0-20240513163218-0867130af1f8 // indirect
	google.golang.org/genproto/googleapis/rpc v0.0.0-20240528184218-531527333157 // indirect
	google.golang.org/grpc v1.64.1 // indirect
	google.golang.org/protobuf v1.34.2 // indirect
	gopkg.in/alexcesaro/quotedprintable.v3 v3.0.0-20150716171945-2caba252f4dc // indirect
	gopkg.in/ini.v1 v1.67.0 // indirect
	gopkg.in/yaml.v3 v3.0.1 // indirect
	modernc.org/libc v1.55.3 // indirect
	modernc.org/mathutil v1.6.0 // indirect
	modernc.org/memory v1.8.0 // indirect
	modernc.org/sqlite v1.34.1 // indirect
)<|MERGE_RESOLUTION|>--- conflicted
+++ resolved
@@ -88,10 +88,7 @@
 	github.com/spf13/afero v1.11.0 // indirect
 	github.com/spf13/cast v1.6.0 // indirect
 	github.com/spf13/pflag v1.0.6 // indirect
-<<<<<<< HEAD
 	github.com/stretchr/objx v0.5.2 // indirect
-=======
->>>>>>> 565f87c4
 	github.com/subosito/gotenv v1.6.0 // indirect
 	github.com/twitchyliquid64/golang-asm v0.15.1 // indirect
 	github.com/ugorji/go/codec v1.2.12 // indirect
