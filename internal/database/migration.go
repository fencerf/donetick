package database

import (
	"embed"
	"fmt"

	migrate "github.com/rubenv/sql-migrate"
	"gorm.io/gorm"

	migrate "github.com/rubenv/sql-migrate"
	"gorm.io/gorm"

	"donetick.com/core/config"
	chModel "donetick.com/core/internal/chore/model"
	cModel "donetick.com/core/internal/circle/model"
	nModel "donetick.com/core/internal/notifier/model"
	pModel "donetick.com/core/internal/points"
	storageModel "donetick.com/core/internal/storage/model"
	stModel "donetick.com/core/internal/subtask/model"
	tModel "donetick.com/core/internal/thing/model"
	uModel "donetick.com/core/internal/user/model" // Pure go SQLite driver, checkout https://github.com/glebarez/sqlite for details
	"donetick.com/core/migrations"
)

//go:embed migrations/*.sql
var embeddedMigrations embed.FS

func Migration(db *gorm.DB) error {
	if err := db.AutoMigrate(uModel.User{}, chModel.Chore{},
		chModel.ChoreHistory{},
		cModel.Circle{},
		cModel.UserCircle{},
		chModel.ChoreAssignees{},
		nModel.Notification{},
		uModel.UserPasswordReset{},
		uModel.MFASession{}, // Add MFA session model
		tModel.Thing{},
		tModel.ThingChore{},
		tModel.ThingHistory{},
		uModel.APIToken{},
		uModel.UserNotificationTarget{},
		chModel.Label{},
		chModel.ChoreLabels{},
		migrations.Migration{},
		pModel.PointsHistory{},
		stModel.SubTask{},
		storageModel.StorageFile{},
		storageModel.StorageUsage{},
		chModel.TimeSession{},
	); err != nil {
		return err
	}

	return nil
}

func MigrationScripts(gormDB *gorm.DB, cfg *config.Config) error {
	migrations := &migrate.EmbedFileSystemMigrationSource{
		FileSystem: embeddedMigrations,
		Root:       "migrations",
	}

	var dialect string
	switch cfg.Database.Type {
	case "postgres":
		dialect = "postgres"
	case "sqlite":
		dialect = "sqlite3"
	default:
		return fmt.Errorf("unsupported database type: %s", cfg.Database.Type)
	}

	db, err := gormDB.DB()
	if err != nil {
		return err
	}
	var n int
	if cfg.Database.Type == "sqlite" {

		path := os.Getenv("DT_SQLITE_PATH")
		if path == "" {
			path = "donetick.db"
		}
		n, err = migrate.Exec(db, "sqlite3", migrations, migrate.Up)
	} else if cfg.Database.Type == "postgres" {
		n, err = migrate.Exec(db, "postgres", migrations, migrate.Up)
	}

<<<<<<< HEAD
	n, err := migrate.Exec(db, dialect, migrations, migrate.Up)
=======
	n, err = migrate.Exec(db, dialect, migrations, migrate.Up)
>>>>>>> 98f2c542
	if err != nil {
		return err
	}
	fmt.Printf("Applied %d migrations!\n", n)
	return nil
}<|MERGE_RESOLUTION|>--- conflicted
+++ resolved
@@ -3,6 +3,7 @@
 import (
 	"embed"
 	"fmt"
+	"os"
 
 	migrate "github.com/rubenv/sql-migrate"
 	"gorm.io/gorm"
@@ -86,11 +87,7 @@
 		n, err = migrate.Exec(db, "postgres", migrations, migrate.Up)
 	}
 
-<<<<<<< HEAD
-	n, err := migrate.Exec(db, dialect, migrations, migrate.Up)
-=======
 	n, err = migrate.Exec(db, dialect, migrations, migrate.Up)
->>>>>>> 98f2c542
 	if err != nil {
 		return err
 	}
