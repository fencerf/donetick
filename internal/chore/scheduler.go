--- conflicted
+++ resolved
@@ -18,43 +18,10 @@
 
 	var baseDate time.Time
 	if chore.NextDueDate != nil {
-<<<<<<< HEAD
-		// no due date set, use the current date
-=======
->>>>>>> 21452996
 		baseDate = chore.NextDueDate.UTC()
 	} else {
 		baseDate = completedDate.UTC()
 	}
-<<<<<<< HEAD
-
-=======
-	if chore.IsRolling {
-		baseDate = completedDate.UTC()
-	}
-
-	frequencyMetadata := chModel.FrequencyMetadata{}
-	err := json.Unmarshal([]byte(*chore.FrequencyMetadata), &frequencyMetadata)
-	if err != nil {
-		return nil, fmt.Errorf("error unmarshalling frequency metadata: %w", err)
-	}
-
-	// Handle time-based frequencies, ensure time is in the future
->>>>>>> 21452996
-	if chore.FrequencyType == "day_of_the_month" || chore.FrequencyType == "days_of_the_week" || chore.FrequencyType == "interval" {
-		t, err := time.Parse(time.RFC3339, frequencyMetadata.Time)
-		if err != nil {
-			return nil, fmt.Errorf("error parsing time in frequency metadata: %w", err)
-		}
-
-		baseDate = time.Date(baseDate.Year(), baseDate.Month(), baseDate.Day(), t.Hour(), t.Minute(), t.Second(), 0, time.UTC)
-
-		// If the time is in the past today, move it to tomorrow
-		if baseDate.Before(completedDate) {
-			baseDate = baseDate.AddDate(0, 0, 1)
-		}
-	}
-<<<<<<< HEAD
 	if chore.IsRolling {
 		baseDate = completedDate.UTC()
 	}
@@ -112,41 +79,6 @@
 		if len(frequencyMetadata.Days) == 0 {
 			return nil, fmt.Errorf("days_of_the_week requires at least one day")
 		}
-=======
-
-	switch chore.FrequencyType {
-	case "daily":
-		baseDate = baseDate.AddDate(0, 0, 1)
-	case "weekly":
-		baseDate = baseDate.AddDate(0, 0, 7)
-	case "monthly":
-		baseDate = baseDate.AddDate(0, 1, 0)
-	case "yearly":
-		baseDate = baseDate.AddDate(1, 0, 0)
-	case "adaptive":
-		// TODO: Implement a more sophisticated adaptive logic
-		diff := completedDate.UTC().Sub(chore.NextDueDate.UTC())
-		baseDate = completedDate.UTC().Add(diff)
-	case "interval":
-		switch *frequencyMetadata.Unit {
-		case "hours":
-			baseDate = baseDate.Add(time.Duration(chore.Frequency) * time.Hour)
-		case "days":
-			baseDate = baseDate.AddDate(0, 0, chore.Frequency)
-		case "weeks":
-			baseDate = baseDate.AddDate(0, 0, chore.Frequency*7)
-		case "months":
-			baseDate = baseDate.AddDate(0, chore.Frequency, 0)
-		case "years":
-			baseDate = baseDate.AddDate(chore.Frequency, 0, 0)
-		default:
-			return nil, fmt.Errorf("invalid frequency unit: %s", *frequencyMetadata.Unit)
-		}
-	case "days_of_the_week":
-		if len(frequencyMetadata.Days) == 0 {
-			return nil, fmt.Errorf("days_of_the_week requires at least one day")
-		}
->>>>>>> 21452996
 		// Find the next valid day of the week
 		for i := 1; i <= 7; i++ {
 			nextDueDate := baseDate.AddDate(0, 0, i)
