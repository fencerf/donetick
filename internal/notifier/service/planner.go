package service

import (
	"context"
	"encoding/json"
	"fmt"
	"time"

	chModel "donetick.com/core/internal/chore/model"
	cModel "donetick.com/core/internal/circle/model"
	cRepo "donetick.com/core/internal/circle/repo"
	nModel "donetick.com/core/internal/notifier/model"
	nRepo "donetick.com/core/internal/notifier/repo"
	"donetick.com/core/logging"
)

type NotificationPlanner struct {
	nRepo *nRepo.NotificationRepository
	cRepo *cRepo.CircleRepository
}

func NewNotificationPlanner(nr *nRepo.NotificationRepository, cr *cRepo.CircleRepository) *NotificationPlanner {
	return &NotificationPlanner{nRepo: nr,
		cRepo: cr,
	}
}

func (n *NotificationPlanner) GenerateNotifications(c context.Context, chore *chModel.Chore) bool {
	log := logging.FromContext(c)
	circleMembers, err := n.cRepo.GetCircleUsers(c, chore.CircleID)
	assignees := make([]*cModel.UserCircleDetail, 0)
	for _, member := range circleMembers {
		if member.UserID == chore.AssignedTo {
			assignees = append(assignees, member)
		}
	}

	if err != nil {
		log.Error("Error getting circle members", err)
		return false
	}
	n.nRepo.DeleteAllChoreNotifications(chore.ID)
	notifications := make([]*nModel.Notification, 0)
	if !chore.Notification || chore.FrequencyType == "trigger" {

		return true
	}
	var mt *chModel.NotificationMetadata
	if err := json.Unmarshal([]byte(*chore.NotificationMetadata), &mt); err != nil {
		log.Error("Error unmarshalling notification metadata", err)
		return false
	}
	if chore.NextDueDate == nil {
		return true
	}
	if mt.DueDate {
		notifications = append(notifications, generateDueNotifications(chore, assignees)...)
	}
	if mt.PreDue {
		notifications = append(notifications, generatePreDueNotifications(chore, assignees)...)
	}
	if mt.Nagging {
		notifications = append(notifications, generateOverdueNotifications(chore, assignees)...)
	}
	if mt.CircleGroup {
		notifications = append(notifications, generateCircleGroupNotifications(chore, mt)...)
	}
	log.Debug("Generated notifications", "count", len(notifications))
	n.nRepo.BatchInsertNotifications(notifications)
	return true
}

func generateDueNotifications(chore *chModel.Chore, users []*cModel.UserCircleDetail) []*nModel.Notification {
	notifications := make([]*nModel.Notification, 0)
	for _, user := range users {
		notification := &nModel.Notification{
			ChoreID:      chore.ID,
			IsSent:       false,
			ScheduledFor: *chore.NextDueDate,
			CreatedAt:    time.Now().UTC(),
			TypeID:       user.NotificationType,
<<<<<<< HEAD
			UserID:       user.ID,
			CircleID:     user.CircleID,
			TargetID:     user.TargetID,
			Text:         fmt.Sprintf("📅 Reminder: *%s* is due today and assigned to %s.", chore.Name, assignee.DisplayName),
			RawEvent: map[string]interface{}{
				"id":                chore.ID,
				"name":              chore.Name,
				"due_date":          chore.NextDueDate,
				"assignee":          assignee.DisplayName,
				"assignee_username": assignee.Username,
			},
=======
			UserID:       user.UserID,
			TargetID:     user.TargetID,
			Text:         fmt.Sprintf("📅 Reminder: *%s* is due today and assigned to %s.", chore.Name, user.DisplayName),
>>>>>>> 0fe26f12
		}
		if notification.IsValid() {
			notifications = append(notifications, notification)
		}
	}

	return notifications
}

func generatePreDueNotifications(chore *chModel.Chore, users []*cModel.UserCircleDetail) []*nModel.Notification {

	notifications := make([]*nModel.Notification, 0)
	for _, user := range users {
		notification := &nModel.Notification{
			ChoreID:      chore.ID,
			IsSent:       false,
			ScheduledFor: *chore.NextDueDate,
			CreatedAt:    time.Now().UTC().Add(-time.Hour * 3),
			TypeID:       user.NotificationType,
<<<<<<< HEAD
			UserID:       user.ID,
			CircleID:     user.CircleID,
			TargetID:     user.TargetID,
			Text:         fmt.Sprintf("📢 Heads up! *%s* is due soon (on %s) and assigned to %s.", chore.Name, chore.NextDueDate.Format("January 2nd"), assignee.DisplayName),
			RawEvent: map[string]interface{}{
				"id":                chore.ID,
				"name":              chore.Name,
				"due_date":          chore.NextDueDate,
				"assignee":          assignee.DisplayName,
				"assignee_username": assignee.Username,
			},
=======
			UserID:       user.UserID,
			TargetID:     user.TargetID,
			Text:         fmt.Sprintf("📢 Heads up! *%s* is due soon (on %s) and assigned to %s.", chore.Name, chore.NextDueDate.Format("January 2nd"), user.DisplayName),
>>>>>>> 0fe26f12
		}
		if notification.IsValid() {
			notifications = append(notifications, notification)
		}

	}
	return notifications

}

func generateOverdueNotifications(chore *chModel.Chore, users []*cModel.UserCircleDetail) []*nModel.Notification {

	notifications := make([]*nModel.Notification, 0)
	for _, hours := range []int{24, 48, 72} {
		scheduleTime := chore.NextDueDate.Add(time.Hour * time.Duration(hours))
		for _, user := range users {
			notification := &nModel.Notification{
				ChoreID:      chore.ID,
				IsSent:       false,
				ScheduledFor: scheduleTime,
				CreatedAt:    time.Now().UTC(),
				TypeID:       user.NotificationType,
<<<<<<< HEAD
				UserID:       user.ID,
				CircleID:     user.CircleID,
				TargetID:     fmt.Sprint(user.TargetID),
				Text:         fmt.Sprintf("🚨 *%s* is now %d hours overdue. Please complete it as soon as possible. (Assigned to %s)", chore.Name, hours, assignee.DisplayName),
				RawEvent: map[string]interface{}{
					"id":                chore.ID,
					"type":              EventTypeOverdue,
					"name":              chore.Name,
					"due_date":          chore.NextDueDate,
					"assignee":          assignee.DisplayName,
					"assignee_username": assignee.Username,
				},
=======
				UserID:       user.UserID,
				TargetID:     fmt.Sprint(user.TargetID),
				Text:         fmt.Sprintf("🚨 *%s* is now %d hours overdue. Please complete it as soon as possible. (Assigned to %s)", chore.Name, hours, user.DisplayName),
>>>>>>> 0fe26f12
			}
			if notification.IsValid() {
				notifications = append(notifications, notification)
			}
		}
	}

	return notifications

}

func generateCircleGroupNotifications(chore *chModel.Chore, mt *chModel.NotificationMetadata) []*nModel.Notification {
	var notifications []*nModel.Notification
	if !mt.CircleGroup || mt.CircleGroupID == nil || *mt.CircleGroupID == 0 {
		return notifications
	}
	if mt.DueDate {
		notification := &nModel.Notification{
			ChoreID:      chore.ID,
			IsSent:       false,
			ScheduledFor: *chore.NextDueDate,
			CreatedAt:    time.Now().UTC(),
			TypeID:       1,
			TargetID:     fmt.Sprint(*mt.CircleGroupID),
			Text:         fmt.Sprintf("📅 Reminder: *%s* is due today.", chore.Name),
			RawEvent: map[string]interface{}{
				"id":       chore.ID,
				"type":     EventTypeDue,
				"name":     chore.Name,
				"due_date": chore.NextDueDate.Format("January 2nd"),
			},
		}
		if notification.IsValid() {
			notifications = append(notifications, notification)
		}

	}
	if mt.PreDue {
		notification := &nModel.Notification{
			ChoreID:      chore.ID,
			IsSent:       false,
			ScheduledFor: *chore.NextDueDate,
			CreatedAt:    time.Now().UTC().Add(-time.Hour * 3),
			TypeID:       3,
			TargetID:     fmt.Sprint(*mt.CircleGroupID),
			Text:         fmt.Sprintf("📢 Heads up! *%s* is due soon (on %s).", chore.Name, chore.NextDueDate.Format("January 2nd")),
			RawEvent: map[string]interface{}{
				"id":       chore.ID,
				"type":     EventTypePreDue,
				"name":     chore.Name,
				"due_date": chore.NextDueDate.Format("January 2nd"),
			},
		}
		if notification.IsValid() {
			notifications = append(notifications, notification)
		}

	}
	if mt.Nagging {
		for _, hours := range []int{24, 48, 72} {
			scheduleTime := chore.NextDueDate.Add(time.Hour * time.Duration(hours))
			notification := &nModel.Notification{
				ChoreID:      chore.ID,
				IsSent:       false,
				ScheduledFor: scheduleTime,
				CreatedAt:    time.Now().UTC(),
				TypeID:       2,
				TargetID:     fmt.Sprint(*mt.CircleGroupID),
				Text:         fmt.Sprintf("🚨 *%s* is now %d hours overdue. Please complete it as soon as possible.", chore.Name, hours),
				RawEvent: map[string]interface{}{
					"id":       chore.ID,
					"type":     EventTypeOverdue,
					"name":     chore.Name,
					"due_date": chore.NextDueDate.Format("January 2nd"),
				},
			}
			if notification.IsValid() {
				notifications = append(notifications, notification)
			}
		}
	}

	return notifications
}

type EventType string

const (
	EventTypeUnknown EventType = "unknown"
	EventTypeDue     EventType = "due"
	EventTypePreDue  EventType = "pre_due"
	EventTypeOverdue EventType = "overdue"
)<|MERGE_RESOLUTION|>--- conflicted
+++ resolved
@@ -72,6 +72,14 @@
 
 func generateDueNotifications(chore *chModel.Chore, users []*cModel.UserCircleDetail) []*nModel.Notification {
 	notifications := make([]*nModel.Notification, 0)
+
+	var assignee *cModel.UserCircleDetail
+	for _, user := range users {
+		if user.ID == chore.AssignedTo {
+			assignee = user
+			break
+		}
+	}
 	for _, user := range users {
 		notification := &nModel.Notification{
 			ChoreID:      chore.ID,
@@ -79,11 +87,10 @@
 			ScheduledFor: *chore.NextDueDate,
 			CreatedAt:    time.Now().UTC(),
 			TypeID:       user.NotificationType,
-<<<<<<< HEAD
-			UserID:       user.ID,
-			CircleID:     user.CircleID,
-			TargetID:     user.TargetID,
-			Text:         fmt.Sprintf("📅 Reminder: *%s* is due today and assigned to %s.", chore.Name, assignee.DisplayName),
+
+			UserID:   user.UserID,
+			TargetID: user.TargetID,
+			Text:     fmt.Sprintf("📅 Reminder: *%s* is due today and assigned to %s.", chore.Name, assignee.DisplayName),
 			RawEvent: map[string]interface{}{
 				"id":                chore.ID,
 				"name":              chore.Name,
@@ -91,11 +98,6 @@
 				"assignee":          assignee.DisplayName,
 				"assignee_username": assignee.Username,
 			},
-=======
-			UserID:       user.UserID,
-			TargetID:     user.TargetID,
-			Text:         fmt.Sprintf("📅 Reminder: *%s* is due today and assigned to %s.", chore.Name, user.DisplayName),
->>>>>>> 0fe26f12
 		}
 		if notification.IsValid() {
 			notifications = append(notifications, notification)
@@ -106,7 +108,13 @@
 }
 
 func generatePreDueNotifications(chore *chModel.Chore, users []*cModel.UserCircleDetail) []*nModel.Notification {
-
+	var assignee *cModel.UserCircleDetail
+	for _, user := range users {
+		if user.ID == chore.AssignedTo {
+			assignee = user
+			break
+		}
+	}
 	notifications := make([]*nModel.Notification, 0)
 	for _, user := range users {
 		notification := &nModel.Notification{
@@ -115,11 +123,12 @@
 			ScheduledFor: *chore.NextDueDate,
 			CreatedAt:    time.Now().UTC().Add(-time.Hour * 3),
 			TypeID:       user.NotificationType,
-<<<<<<< HEAD
-			UserID:       user.ID,
+			UserID:       user.UserID,
 			CircleID:     user.CircleID,
 			TargetID:     user.TargetID,
-			Text:         fmt.Sprintf("📢 Heads up! *%s* is due soon (on %s) and assigned to %s.", chore.Name, chore.NextDueDate.Format("January 2nd"), assignee.DisplayName),
+
+			Text: fmt.Sprintf("📢 Heads up! *%s* is due soon (on %s) and assigned to %s.", chore.Name, chore.NextDueDate.Format("January 2nd"), assignee.DisplayName),
+
 			RawEvent: map[string]interface{}{
 				"id":                chore.ID,
 				"name":              chore.Name,
@@ -127,11 +136,6 @@
 				"assignee":          assignee.DisplayName,
 				"assignee_username": assignee.Username,
 			},
-=======
-			UserID:       user.UserID,
-			TargetID:     user.TargetID,
-			Text:         fmt.Sprintf("📢 Heads up! *%s* is due soon (on %s) and assigned to %s.", chore.Name, chore.NextDueDate.Format("January 2nd"), user.DisplayName),
->>>>>>> 0fe26f12
 		}
 		if notification.IsValid() {
 			notifications = append(notifications, notification)
@@ -143,7 +147,13 @@
 }
 
 func generateOverdueNotifications(chore *chModel.Chore, users []*cModel.UserCircleDetail) []*nModel.Notification {
-
+	var assignee *cModel.UserCircleDetail
+	for _, user := range users {
+		if user.ID == chore.AssignedTo {
+			assignee = user
+			break
+		}
+	}
 	notifications := make([]*nModel.Notification, 0)
 	for _, hours := range []int{24, 48, 72} {
 		scheduleTime := chore.NextDueDate.Add(time.Hour * time.Duration(hours))
@@ -154,8 +164,7 @@
 				ScheduledFor: scheduleTime,
 				CreatedAt:    time.Now().UTC(),
 				TypeID:       user.NotificationType,
-<<<<<<< HEAD
-				UserID:       user.ID,
+				UserID:       user.UserID,
 				CircleID:     user.CircleID,
 				TargetID:     fmt.Sprint(user.TargetID),
 				Text:         fmt.Sprintf("🚨 *%s* is now %d hours overdue. Please complete it as soon as possible. (Assigned to %s)", chore.Name, hours, assignee.DisplayName),
@@ -167,11 +176,6 @@
 					"assignee":          assignee.DisplayName,
 					"assignee_username": assignee.Username,
 				},
-=======
-				UserID:       user.UserID,
-				TargetID:     fmt.Sprint(user.TargetID),
-				Text:         fmt.Sprintf("🚨 *%s* is now %d hours overdue. Please complete it as soon as possible. (Assigned to %s)", chore.Name, hours, user.DisplayName),
->>>>>>> 0fe26f12
 			}
 			if notification.IsValid() {
 				notifications = append(notifications, notification)
