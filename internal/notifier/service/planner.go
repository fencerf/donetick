package service

import (
	"context"
	"fmt"
	"time"

	chModel "donetick.com/core/internal/chore/model"
	cModel "donetick.com/core/internal/circle/model"
	cRepo "donetick.com/core/internal/circle/repo"
	nModel "donetick.com/core/internal/notifier/model"
	nRepo "donetick.com/core/internal/notifier/repo"
	"donetick.com/core/logging"
)

type NotificationPlanner struct {
	nRepo *nRepo.NotificationRepository
	cRepo *cRepo.CircleRepository
}

func NewNotificationPlanner(nr *nRepo.NotificationRepository, cr *cRepo.CircleRepository) *NotificationPlanner {
	return &NotificationPlanner{nRepo: nr,
		cRepo: cr,
	}
}

func (n *NotificationPlanner) GenerateNotifications(c context.Context, chore *chModel.Chore) bool {
	log := logging.FromContext(c)
	circleMembers, err := n.cRepo.GetCircleUsers(c, chore.CircleID)
	var assignedUser *cModel.UserCircleDetail
	for _, member := range circleMembers {
		if member.UserID == chore.AssignedTo {
			assignedUser = member
			break
		}
	}

	if err != nil {
		log.Error("Error getting circle members", err)
		return false
	}
	n.nRepo.DeleteAllChoreNotifications(chore.ID)
	notifications := make([]*nModel.Notification, 0)
	if !chore.Notification || chore.FrequencyType == "trigger" {

		return true
	}

	if chore.NextDueDate == nil {
		return true
	}

	if len(chore.NotificationMetadataV2.Templates) > 0 {
		notifications = append(notifications, generateNotificationsFromTemplate(chore, assignedUser, nil)...)
	}

	if chore.NotificationMetadataV2.CircleGroup {
		notifications = append(notifications, generateNotificationsFromTemplate(chore, assignedUser, chore.NotificationMetadataV2.CircleGroupID)...)
	}

	log.Debug("Generated notifications", "count", len(notifications))
	n.nRepo.BatchInsertNotifications(notifications)
	return true
}

<<<<<<< HEAD
func generateDueNotifications(chore *chModel.Chore, assignedUser *cModel.UserCircleDetail) *nModel.Notification {

	notification := &nModel.Notification{
		ChoreID:      chore.ID,
		IsSent:       false,
		ScheduledFor: *chore.NextDueDate,
		CreatedAt:    time.Now().UTC(),
		TypeID:       assignedUser.NotificationType,

		UserID:   assignedUser.UserID,
		CircleID: assignedUser.CircleID,
		TargetID: assignedUser.TargetID,
		Text:     fmt.Sprintf("📅 Reminder: *%s* is due today and assigned to %s.", chore.Name, assignedUser.DisplayName),
		RawEvent: map[string]interface{}{
			"id":                chore.ID,
			"name":              chore.Name,
			"due_date":          chore.NextDueDate,
			"assignee":          assignedUser.DisplayName,
			"assignee_username": assignedUser.Username,
		},
=======
func getEventTypeFromTemplate(template *chModel.NotificationTemplate) EventType {
	if template == nil {
		return EventTypeUnknown
	}
	if template.Value < 0 {
		return EventTypePreDue
	} else if template.Value == 0 {
		return EventTypeDue
	} else {
		return EventTypeOverdue
>>>>>>> d9bb8662
	}
}

// calculateDuration calculates duration based on unit and value
func calculateDuration(value int, unit chModel.NotificationTemplateUnit) (time.Duration, error) {
	switch unit {
	case chModel.NotificationTemplateUnitMinute:
		return time.Duration(value) * time.Minute, nil
	case chModel.NotificationTemplateUnitHour:
		return time.Duration(value) * time.Hour, nil
	case chModel.NotificationTemplateUnitDay:
		return time.Duration(value) * 24 * time.Hour, nil
	default:
		return 0, fmt.Errorf("unsupported time unit: %s", unit)
	}
}

// calculateScheduledTime calculates the scheduled time based on template configuration
func calculateScheduledTime(baseTime time.Time, template *chModel.NotificationTemplate) (time.Time, error) {
	if template == nil {
		return baseTime, fmt.Errorf("template is nil")
	}

	duration, err := calculateDuration(template.Value, template.Unit)
	if err != nil {
		return baseTime, err
	}

	return baseTime.Add(duration), nil
}

func generateNotificationsFromTemplate(chore *chModel.Chore, assignedUser *cModel.UserCircleDetail, overrideTarget *int64) []*nModel.Notification {
	if len(chore.NotificationMetadataV2.Templates) == 0 {
		return nil // No templates to process
	}
	targetID := assignedUser.TargetID
	if overrideTarget != nil {
		targetID = fmt.Sprint(*overrideTarget)
	}
	notifications := make([]*nModel.Notification, 0)

	for _, template := range chore.NotificationMetadataV2.Templates {
		scheduledTime, err := calculateScheduledTime(*chore.NextDueDate, template)
		if err != nil {
			// Log error and fallback to due date
			scheduledTime = *chore.NextDueDate
		}
		// don't schedule if the time already pass :
		if scheduledTime.Before(time.Now().UTC()) {
			logging.FromContext(context.Background()).Debug("Skipping notification for template, scheduled time has passed", "scheduled_time", scheduledTime)
			continue
		}
		eventType := getEventTypeFromTemplate(template)
		notifications = append(notifications, &nModel.Notification{
			ChoreID:      chore.ID,
			IsSent:       false,
			ScheduledFor: scheduledTime,
			CreatedAt:    time.Now().UTC(),
			TypeID:       assignedUser.NotificationType,
			UserID:       assignedUser.UserID,
			CircleID:     assignedUser.CircleID,
			TargetID:     targetID,
			Text:         fmt.Sprintf("📅 Reminder: *%s* is due today and assigned to %s.", chore.Name, assignedUser.DisplayName),
			RawEvent: map[string]interface{}{
				"id":                chore.ID,
				"type":              eventType,
				"name":              chore.Name,
				"due_date":          chore.NextDueDate,
				"assignee":          assignedUser.DisplayName,
				"assignee_username": assignedUser.Username,
			},
		})

<<<<<<< HEAD
	return notifications

}

func generateCircleGroupNotifications(chore *chModel.Chore, mt *chModel.NotificationMetadata) []*nModel.Notification {
	var notifications []*nModel.Notification
	if !mt.CircleGroup || mt.CircleGroupID == nil || *mt.CircleGroupID == 0 {
		return notifications
	}
	if mt.DueDate {
		notification := &nModel.Notification{
			ChoreID:      chore.ID,
			IsSent:       false,
			ScheduledFor: *chore.NextDueDate,
			CreatedAt:    time.Now().UTC(),
			TypeID:       1,
			CircleID:     int(*mt.CircleGroupID),
			TargetID:     fmt.Sprint(*mt.CircleGroupID),
			Text:         fmt.Sprintf("📅 Reminder: *%s* is due today.", chore.Name),
			RawEvent: map[string]interface{}{
				"id":       chore.ID,
				"type":     EventTypeDue,
				"name":     chore.Name,
				"due_date": chore.NextDueDate.Format("January 2nd"),
			},
		}
		if notification.IsValid() {
			notifications = append(notifications, notification)
		}

	}
	if mt.PreDue {
		notification := &nModel.Notification{
			ChoreID:      chore.ID,
			IsSent:       false,
			ScheduledFor: *chore.NextDueDate,
			CreatedAt:    time.Now().UTC().Add(-time.Hour * 3),
			TypeID:       3,
			CircleID:     int(*mt.CircleGroupID),
			TargetID:     fmt.Sprint(*mt.CircleGroupID),
			Text:         fmt.Sprintf("📢 Heads up! *%s* is due soon (on %s).", chore.Name, chore.NextDueDate.Format("January 2nd")),
			RawEvent: map[string]interface{}{
				"id":       chore.ID,
				"type":     EventTypePreDue,
				"name":     chore.Name,
				"due_date": chore.NextDueDate.Format("January 2nd"),
			},
		}
		if notification.IsValid() {
			notifications = append(notifications, notification)
		}

	}
	if mt.Nagging {
		for _, hours := range []int{24, 48, 72} {
			scheduleTime := chore.NextDueDate.Add(time.Hour * time.Duration(hours))
			notification := &nModel.Notification{
				ChoreID:      chore.ID,
				IsSent:       false,
				ScheduledFor: scheduleTime,
				CreatedAt:    time.Now().UTC(),
				TypeID:       2,
				CircleID:     int(*mt.CircleGroupID),
				TargetID:     fmt.Sprint(*mt.CircleGroupID),
				Text:         fmt.Sprintf("🚨 *%s* is now %d hours overdue. Please complete it as soon as possible.", chore.Name, hours),
				RawEvent: map[string]interface{}{
					"id":       chore.ID,
					"type":     EventTypeOverdue,
					"name":     chore.Name,
					"due_date": chore.NextDueDate.Format("January 2nd"),
				},
			}
			if notification.IsValid() {
				notifications = append(notifications, notification)
			}
		}
=======
>>>>>>> d9bb8662
	}

	return notifications
}

type EventType string

const (
	EventTypeUnknown EventType = "unknown"
	EventTypeDue     EventType = "due"
	EventTypePreDue  EventType = "pre_due"
	EventTypeOverdue EventType = "overdue"
)<|MERGE_RESOLUTION|>--- conflicted
+++ resolved
@@ -63,28 +63,6 @@
 	return true
 }
 
-<<<<<<< HEAD
-func generateDueNotifications(chore *chModel.Chore, assignedUser *cModel.UserCircleDetail) *nModel.Notification {
-
-	notification := &nModel.Notification{
-		ChoreID:      chore.ID,
-		IsSent:       false,
-		ScheduledFor: *chore.NextDueDate,
-		CreatedAt:    time.Now().UTC(),
-		TypeID:       assignedUser.NotificationType,
-
-		UserID:   assignedUser.UserID,
-		CircleID: assignedUser.CircleID,
-		TargetID: assignedUser.TargetID,
-		Text:     fmt.Sprintf("📅 Reminder: *%s* is due today and assigned to %s.", chore.Name, assignedUser.DisplayName),
-		RawEvent: map[string]interface{}{
-			"id":                chore.ID,
-			"name":              chore.Name,
-			"due_date":          chore.NextDueDate,
-			"assignee":          assignedUser.DisplayName,
-			"assignee_username": assignedUser.Username,
-		},
-=======
 func getEventTypeFromTemplate(template *chModel.NotificationTemplate) EventType {
 	if template == nil {
 		return EventTypeUnknown
@@ -95,7 +73,6 @@
 		return EventTypeDue
 	} else {
 		return EventTypeOverdue
->>>>>>> d9bb8662
 	}
 }
 
@@ -169,85 +146,6 @@
 			},
 		})
 
-<<<<<<< HEAD
-	return notifications
-
-}
-
-func generateCircleGroupNotifications(chore *chModel.Chore, mt *chModel.NotificationMetadata) []*nModel.Notification {
-	var notifications []*nModel.Notification
-	if !mt.CircleGroup || mt.CircleGroupID == nil || *mt.CircleGroupID == 0 {
-		return notifications
-	}
-	if mt.DueDate {
-		notification := &nModel.Notification{
-			ChoreID:      chore.ID,
-			IsSent:       false,
-			ScheduledFor: *chore.NextDueDate,
-			CreatedAt:    time.Now().UTC(),
-			TypeID:       1,
-			CircleID:     int(*mt.CircleGroupID),
-			TargetID:     fmt.Sprint(*mt.CircleGroupID),
-			Text:         fmt.Sprintf("📅 Reminder: *%s* is due today.", chore.Name),
-			RawEvent: map[string]interface{}{
-				"id":       chore.ID,
-				"type":     EventTypeDue,
-				"name":     chore.Name,
-				"due_date": chore.NextDueDate.Format("January 2nd"),
-			},
-		}
-		if notification.IsValid() {
-			notifications = append(notifications, notification)
-		}
-
-	}
-	if mt.PreDue {
-		notification := &nModel.Notification{
-			ChoreID:      chore.ID,
-			IsSent:       false,
-			ScheduledFor: *chore.NextDueDate,
-			CreatedAt:    time.Now().UTC().Add(-time.Hour * 3),
-			TypeID:       3,
-			CircleID:     int(*mt.CircleGroupID),
-			TargetID:     fmt.Sprint(*mt.CircleGroupID),
-			Text:         fmt.Sprintf("📢 Heads up! *%s* is due soon (on %s).", chore.Name, chore.NextDueDate.Format("January 2nd")),
-			RawEvent: map[string]interface{}{
-				"id":       chore.ID,
-				"type":     EventTypePreDue,
-				"name":     chore.Name,
-				"due_date": chore.NextDueDate.Format("January 2nd"),
-			},
-		}
-		if notification.IsValid() {
-			notifications = append(notifications, notification)
-		}
-
-	}
-	if mt.Nagging {
-		for _, hours := range []int{24, 48, 72} {
-			scheduleTime := chore.NextDueDate.Add(time.Hour * time.Duration(hours))
-			notification := &nModel.Notification{
-				ChoreID:      chore.ID,
-				IsSent:       false,
-				ScheduledFor: scheduleTime,
-				CreatedAt:    time.Now().UTC(),
-				TypeID:       2,
-				CircleID:     int(*mt.CircleGroupID),
-				TargetID:     fmt.Sprint(*mt.CircleGroupID),
-				Text:         fmt.Sprintf("🚨 *%s* is now %d hours overdue. Please complete it as soon as possible.", chore.Name, hours),
-				RawEvent: map[string]interface{}{
-					"id":       chore.ID,
-					"type":     EventTypeOverdue,
-					"name":     chore.Name,
-					"due_date": chore.NextDueDate.Format("January 2nd"),
-				},
-			}
-			if notification.IsValid() {
-				notifications = append(notifications, notification)
-			}
-		}
-=======
->>>>>>> d9bb8662
 	}
 
 	return notifications
