--- conflicted
+++ resolved
@@ -38,13 +38,10 @@
 ```
 
 ### Using binary:
-<<<<<<< HEAD
-=======
 1. Navigate to [Release]
 2. Download the appropiate file for you arch/os
 3. cd into the extracted folder
 4. run `./donetick` and you can specify the env as `DT_ENV=selfhosted`
->>>>>>> fae0bf26
 
 
 ## Development Environment 
