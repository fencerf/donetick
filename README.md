--- conflicted
+++ resolved
@@ -27,11 +27,7 @@
 
 **Natural Language Task Creation**: Simply describe what you need to do in plain English. Donetick automatically extracts dates, times, and recurrence patterns from phrases like "Change water filter every 6 months" or "Take the trash out every Monday and Tuesday at 6:15 pm."
 
-<<<<<<< HEAD
 ✨ One-Sentence Task Creation[Experimental] : Create tasks by simply describing them in a sentence. Donetick will extracts dates, times, and recurrence patterns from your natural language."Take the trash out every Monday and Tuesday at 6:15 pm" will automatically generate the correct task.
-=======
-**Intelligent Assignment Strategies**: Distribute tasks fairly using multiple assignment methods including random distribution, least-completed balancing, round-robin rotation, and weighted assignments based on completion history.
->>>>>>> 565f87c4
 
 **Advanced Scheduling**: Beyond basic recurring tasks, Donetick offers adaptive scheduling that learns from completion patterns, flexible recurrence options, completion windows, and custom triggers based on historical data.
 
